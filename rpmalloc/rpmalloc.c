/* rpmalloc.c  -  Memory allocator  -  Public Domain  -  2016 Mattias Jansson / Rampant Pixels
 *
 * This library provides a cross-platform lock free thread caching malloc implementation in C11.
 * The latest source code is always available at
 *
 * https://github.com/rampantpixels/rpmalloc
 *
 * This library is put in the public domain; you can redistribute it and/or modify it without any restrictions.
 *
 */

#include "rpmalloc.h"

// Build time configurable limits

// Presets, if none is defined it will default to performance priority
//#define ENABLE_UNLIMITED_CACHE
//#define DISABLE_CACHE
//#define ENABLE_SPACE_PRIORITY_CACHE

// Presets for cache limits
#if defined(ENABLE_UNLIMITED_CACHE)
// Unlimited caches
#define MIN_SPAN_CACHE_RELEASE 16
#define MAX_SPAN_CACHE_DIVISOR 1
#elif defined(DISABLE_CACHE)
//Disable cache
#define MIN_SPAN_CACHE_RELEASE 1
#define MAX_SPAN_CACHE_DIVISOR 0
#elif defined(ENABLE_SPACE_PRIORITY_CACHE)
// Space priority cache limits
#define MIN_SPAN_CACHE_SIZE 8
#define MIN_SPAN_CACHE_RELEASE 8
#define MAX_SPAN_CACHE_DIVISOR 16
#define GLOBAL_SPAN_CACHE_MULTIPLIER 1
#else
// Default - performance priority cache limits
//! Limit of thread cache in number of spans for each page count class (undefine for unlimited cache - i.e never release spans to global cache unless thread finishes)
//! Minimum cache size to remain after a release to global cache
#define MIN_SPAN_CACHE_SIZE 8
//! Minimum number of spans to transfer between thread and global cache
#define MIN_SPAN_CACHE_RELEASE 16
//! Maximum cache size divisor (max cache size will be max allocation count divided by this divisor)
#define MAX_SPAN_CACHE_DIVISOR 8
//! Multiplier for global span cache limit (max cache size will be calculated like thread cache and multiplied with this)
#define GLOBAL_SPAN_CACHE_MULTIPLIER 4
#endif

//! Size of heap hashmap
#define HEAP_ARRAY_SIZE           79

#ifndef ENABLE_VALIDATE_ARGS
//! Enable validation of args to public entry points
#define ENABLE_VALIDATE_ARGS      0
#endif

#ifndef ENABLE_STATISTICS
//! Enable statistics collection
#define ENABLE_STATISTICS         0
#endif

#ifndef ENABLE_ASSERTS
//! Enable asserts
#define ENABLE_ASSERTS            0
#endif

#ifndef ENABLE_PRELOAD
//! Support preloading
#define ENABLE_PRELOAD            0
#endif

#ifndef ENABLE_GUARDS
//! Enable overwrite/underwrite guards
#define ENABLE_GUARDS             1
#endif

// Platform and arch specifics

#ifdef _MSC_VER
#  define ALIGNED_STRUCT(name, alignment) __declspec(align(alignment)) struct name
#  define FORCEINLINE __forceinline
#  define _Static_assert static_assert
#  define atomic_thread_fence_acquire() //_ReadWriteBarrier()
#  define atomic_thread_fence_release() //_ReadWriteBarrier()
#  if ENABLE_VALIDATE_ARGS
#    include <Intsafe.h>
#  endif
#else
#  include <unistd.h>
#  if defined(__APPLE__) && ENABLE_PRELOAD
#    include <pthread.h>
#  endif
#  define ALIGNED_STRUCT(name, alignment) struct __attribute__((__aligned__(alignment))) name
#  define FORCEINLINE inline __attribute__((__always_inline__))
#  ifdef __arm__
#    define atomic_thread_fence_acquire() __asm volatile("dmb ish" ::: "memory")
#    define atomic_thread_fence_release() __asm volatile("dmb ishst" ::: "memory")
#  else
#    define atomic_thread_fence_acquire() //__asm volatile("" ::: "memory")
#    define atomic_thread_fence_release() //__asm volatile("" ::: "memory")
#  endif
#endif

#if defined( __x86_64__ ) || defined( _M_AMD64 ) || defined( _M_X64 ) || defined( _AMD64_ ) || defined( __arm64__ ) || defined( __aarch64__ )
#  define ARCH_64BIT 1
#else
#  define ARCH_64BIT 0
#endif

#if defined( _WIN32 ) || defined( __WIN32__ ) || defined( _WIN64 )
#  define PLATFORM_WINDOWS 1
#endif

#include <stdint.h>
#include <string.h>

#if ENABLE_ASSERTS
#  include <assert.h>
#else
#  undef  assert
#  define assert(x)
#endif

#if ENABLE_GUARDS
#  define MAGIC_GUARD 0xDEADBAAD
#endif

// Atomic access abstraction
ALIGNED_STRUCT(atomic32_t, 4) {
	int32_t nonatomic;
};
typedef struct atomic32_t atomic32_t;

ALIGNED_STRUCT(atomic64_t, 8) {
	int64_t nonatomic;
};
typedef struct atomic64_t atomic64_t;

ALIGNED_STRUCT(atomicptr_t, 8) {
	void* nonatomic;
};
typedef struct atomicptr_t atomicptr_t;

static FORCEINLINE int32_t
atomic_load32(atomic32_t* src) {
	return src->nonatomic;
}

static FORCEINLINE void
atomic_store32(atomic32_t* dst, int32_t val) {
	dst->nonatomic = val;
}

static FORCEINLINE int32_t
atomic_incr32(atomic32_t* val) {
#ifdef _MSC_VER
	int32_t old = (int32_t)_InterlockedExchangeAdd((volatile long*)&val->nonatomic, 1);
	return (old + 1);
#else
	return __sync_add_and_fetch(&val->nonatomic, 1);
#endif
}

static FORCEINLINE int32_t
atomic_add32(atomic32_t* val, int32_t add) {
#ifdef _MSC_VER
	int32_t old = (int32_t)_InterlockedExchangeAdd((volatile long*)&val->nonatomic, add);
	return (old + add);
#else
	return __sync_add_and_fetch(&val->nonatomic, add);
#endif
}

static FORCEINLINE void*
atomic_load_ptr(atomicptr_t* src) {
	return src->nonatomic;
}

static FORCEINLINE void
atomic_store_ptr(atomicptr_t* dst, void* val) {
	dst->nonatomic = val;
}

static FORCEINLINE int
atomic_cas_ptr(atomicptr_t* dst, void* val, void* ref) {
#ifdef _MSC_VER
#  if ARCH_64BIT
	return (_InterlockedCompareExchange64((volatile long long*)&dst->nonatomic,
	                                      (long long)val, (long long)ref) == (long long)ref) ? 1 : 0;
#  else
	return (_InterlockedCompareExchange((volatile long*)&dst->nonatomic,
	                                      (long)val, (long)ref) == (long)ref) ? 1 : 0;
#  endif
#else
	return __sync_bool_compare_and_swap(&dst->nonatomic, ref, val);
#endif
}

static void
thread_yield(void);

// Preconfigured limits and sizes

//! Memory page size
static size_t _memory_page_size;
//! Shift to divide by page size
static size_t _memory_page_size_shift;
//! Maximum number of pages in a span (span max size divided by page size)
static size_t _memory_max_page_count;

//! Granularity of all memory page spans for small & medium block allocations
#define SPAN_ADDRESS_GRANULARITY  65536

//! Maximum size of a span of memory pages
#define SPAN_MAX_SIZE             (SPAN_ADDRESS_GRANULARITY)
//! Mask for getting the start of a span of memory pages
#define SPAN_MASK                 (~((uintptr_t)SPAN_MAX_SIZE - 1))
//! Maximum number of memory pages in a span
#define SPAN_MAX_PAGE_COUNT       (SPAN_MAX_SIZE >> _memory_page_size_shift)
//! Number of size classes for spans
#define SPAN_CLASS_COUNT          4
//! Span size class granularity
#define SPAN_CLASS_GRANULARITY    ((SPAN_ADDRESS_GRANULARITY >> _memory_page_size_shift) / SPAN_CLASS_COUNT)

//! Granularity of a small allocation block
#define SMALL_GRANULARITY         16
//! Small granularity shift count
#define SMALL_GRANULARITY_SHIFT   4
//! Maximum size of a small block
#define SMALL_SIZE_LIMIT          2032
//! Number of small block size classes
#define SMALL_CLASS_COUNT         (SMALL_SIZE_LIMIT / SMALL_GRANULARITY)

//! Granularity of a medium allocation block
#define MEDIUM_GRANULARITY        512
//! Medium granularity shift count
#define MEDIUM_GRANULARITY_SHIFT  9
//! Number of medium block size classes
#define MEDIUM_CLASS_COUNT        60
//! Maximum size of a medium block
#define MEDIUM_SIZE_LIMIT         (SMALL_SIZE_LIMIT + (MEDIUM_GRANULARITY * MEDIUM_CLASS_COUNT) - SPAN_HEADER_SIZE)

//! Total number of small + medium size classes
#define SIZE_CLASS_COUNT          (SMALL_CLASS_COUNT + MEDIUM_CLASS_COUNT)

//! Number of large block size classes
#define LARGE_CLASS_COUNT         32
//! Maximum size of a large block
#define LARGE_SIZE_LIMIT          ((LARGE_CLASS_COUNT * SPAN_MAX_SIZE) - SPAN_HEADER_SIZE)

#define SPAN_LIST_LOCK_TOKEN      ((void*)1)

#define pointer_offset(ptr, ofs) (void*)((char*)(ptr) + (ptrdiff_t)(ofs))
#define pointer_diff(first, second) (ptrdiff_t)((const char*)(first) - (const char*)(second))

//! Size of a span header
#define SPAN_HEADER_SIZE          32

#if ARCH_64BIT
typedef int64_t offset_t;
#else
typedef int32_t offset_t;
#endif
typedef uint32_t count_t;

#if ENABLE_VALIDATE_ARGS
//! Maximum allocation size to avoid integer overflow
<<<<<<< HEAD
#define MAX_ALLOC_SIZE            (((size_t)-1) - SPAN_ADDRESS_GRANULARITY)
=======
#undef  MAX_ALLOC_SIZE
#define MAX_ALLOC_SIZE            (((size_t)-1) - _memory_page_size)
>>>>>>> 2266b361
#endif

// Data types

//! A memory heap, per thread
typedef struct heap_t heap_t;
//! Span of memory pages
typedef struct span_t span_t;
//! Size class definition
typedef struct size_class_t size_class_t;
//! Span block bookkeeping 
typedef struct span_block_t span_block_t;
//! Span list bookkeeping 
typedef struct span_list_t span_list_t;
//! Span data union, usage depending on span state
typedef union span_data_t span_data_t;
//! Cache data
typedef struct span_counter_t span_counter_t;

//Alignment offset must match in both structures
//to keep the data when transitioning between being
//used for blocks and being part of a list
struct span_block_t {
	//! Free list
	uint16_t    free_list;
	//! First autolinked block
	uint16_t    first_autolink;
	//! Free count
	uint16_t    free_count;
	//! Alignment offset
	uint16_t    align_offset;
};

struct span_list_t {
	//! List size
	uint32_t    size;
	//! Unused in lists
	uint16_t    unused;
	//! Alignment offset
	uint16_t    align_offset;
};

union span_data_t {
	//! Span data when used as blocks
	span_block_t block;
	//! Span data when used in lists
	span_list_t list;
};

struct span_t {
	//!	Heap ID
	atomic32_t  heap_id;
	//! Size class
	count_t     size_class;
	//! Span data
	span_data_t data;
	//! Next span
	span_t*     next_span;
	//! Previous span
	span_t*     prev_span;
};
_Static_assert(sizeof(span_t) <= SPAN_HEADER_SIZE, "span size mismatch");

struct span_counter_t {
	//! Allocation high water mark
	uint32_t  max_allocations;
	//! Current number of allocations
	uint32_t  current_allocations;
	//! Cache limit
	uint32_t  cache_limit;
};

struct heap_t {
	//! Heap ID
	int32_t      id;
	//! Deferred deallocation
	atomicptr_t  defer_deallocate;
	//! Free count for each size class active span
	span_block_t active_block[SIZE_CLASS_COUNT];
	//! Active span for each size class
	span_t*      active_span[SIZE_CLASS_COUNT];
	//! List of demi-used spans with free blocks for each size class (double linked list)
	span_t*      size_cache[SIZE_CLASS_COUNT];
	//! List of free spans for each page count (single linked list)
	span_t*      span_cache[SPAN_CLASS_COUNT];
	//! Allocation counters
	span_counter_t span_counter[SPAN_CLASS_COUNT];
	//! List of free spans for each large class count (single linked list)
	span_t*      large_cache[LARGE_CLASS_COUNT];
	//! Allocation counters for large blocks
	span_counter_t large_counter[LARGE_CLASS_COUNT];
	//! Next heap in id list
	heap_t*      next_heap;
	//! Next heap in orphan list
	heap_t*      next_orphan;
	//! Memory pages alignment offset
	size_t       align_offset;
#if ENABLE_STATISTICS
	//! Number of bytes currently requested in allocations
	size_t       requested;
	//! Number of bytes current allocated
	size_t       allocated;
	//! Number of bytes transitioned thread -> global
	size_t       thread_to_global;
	//! Number of bytes transitioned global -> thread
	size_t       global_to_thread;
#endif
};

struct size_class_t {
	//! Size of blocks in this class
	uint16_t size;
	//! Number of pages to allocate for a chunk
	uint16_t page_count;
	//! Number of blocks in each chunk
	uint16_t block_count;
	//! Class index this class is merged with
	uint16_t class_idx;
};
_Static_assert(sizeof(size_class_t) == 8, "Size class size mismatch");

//! Configuration
static rpmalloc_config_t _memory_config;

//! Global size classes
static size_class_t _memory_size_class[SIZE_CLASS_COUNT];

//! Heap ID counter
static atomic32_t _memory_heap_id;

//! Global span cache
static atomicptr_t _memory_span_cache[SPAN_CLASS_COUNT];

//! Global large cache
static atomicptr_t _memory_large_cache[LARGE_CLASS_COUNT];

//! All heaps
static atomicptr_t _memory_heaps[HEAP_ARRAY_SIZE];

//! Orphaned heaps
static atomicptr_t _memory_orphan_heaps;

//! Running orphan counter to avoid ABA issues in linked list
static atomic32_t _memory_orphan_counter;

//! Active heap count
static atomic32_t _memory_active_heaps;

//! Adaptive cache max allocation count
static uint32_t _memory_max_allocation[SPAN_CLASS_COUNT];

//! Adaptive cache max allocation count
static uint32_t _memory_max_allocation_large[LARGE_CLASS_COUNT];

#if ENABLE_STATISTICS
//! Total number of mapped memory pages
static atomic32_t _mapped_pages;
//! Running counter of total number of mapped memory pages since start
static atomic32_t _mapped_total;
//! Running counter of total number of unmapped memory pages since start
static atomic32_t _unmapped_total;
#endif

//! Current thread heap
#if defined(__APPLE__) && ENABLE_PRELOAD
static pthread_key_t _memory_thread_heap;
#else
#  ifdef _MSC_VER
#    define _Thread_local __declspec(thread)
#    define TLS_MODEL
#  else
#    define TLS_MODEL __attribute__((tls_model("initial-exec")))
#    if !defined(__clang__) && defined(__GNUC__)
#      define _Thread_local __thread
#    endif
#  endif
static _Thread_local heap_t* _memory_thread_heap TLS_MODEL;
#endif

static FORCEINLINE heap_t*
get_thread_heap(void) {
#if defined(__APPLE__) && ENABLE_PRELOAD
	return pthread_getspecific(_memory_thread_heap);
#else
	return _memory_thread_heap;
#endif
}

static void
set_thread_heap(heap_t* heap) {
#if defined(__APPLE__) && ENABLE_PRELOAD
	pthread_setspecific(_memory_thread_heap, heap);
#else
	_memory_thread_heap = heap;
#endif
}

static void*
_memory_map_os(size_t page_count);

static void
_memory_unmap_os(void* ptr, size_t page_count);

static int
_memory_deallocate_deferred(heap_t* heap, size_t size_class);

//! Lookup a memory heap from heap ID
static heap_t*
_memory_heap_lookup(int32_t id) {
	uint32_t list_idx = id % HEAP_ARRAY_SIZE;
	heap_t* heap = atomic_load_ptr(&_memory_heaps[list_idx]);
	while (heap && (heap->id != id))
		heap = heap->next_heap;
	return heap;
}

//! Get the span size class from page count
static size_t
_span_class_from_page_count(size_t page_count) {
	assert((page_count > 0) && (page_count <= _memory_max_page_count));
	return ((page_count + SPAN_CLASS_GRANULARITY - 1) / SPAN_CLASS_GRANULARITY) - 1;
}

//! Increase an allocation counter
static void
_memory_counter_increase(span_counter_t* counter, uint32_t* global_counter) {
	if (++counter->current_allocations > counter->max_allocations) {
		counter->max_allocations = counter->current_allocations;
#if MAX_SPAN_CACHE_DIVISOR > 0
		counter->cache_limit = counter->max_allocations / MAX_SPAN_CACHE_DIVISOR;
#endif
		if (counter->max_allocations > *global_counter)
			*global_counter = counter->max_allocations;
	}
}

static void*
_memory_map(size_t page_count, size_t* align_offset) {
	void* mapped_address;
	void* aligned_address;
	size_t size = page_count * _memory_page_size;

	mapped_address = _memory_config.memory_map(size);

	if (!((uintptr_t)mapped_address & ~(uintptr_t)SPAN_MASK)) {
		aligned_address = mapped_address;
		*align_offset = 0;
	}
	else {
		//Retry with space for alignment
		_memory_config.memory_unmap(mapped_address, size);

		size_t padding = SPAN_ADDRESS_GRANULARITY;
		mapped_address = _memory_config.memory_map(size + padding);
		padding -= (uintptr_t)mapped_address % SPAN_ADDRESS_GRANULARITY;
		aligned_address = pointer_offset(mapped_address, padding);
		//Offset could be 0x10000 (64KiB) if mapped pages are aligned, divide by 2 to fit in uint16_t
		assert(padding <= SPAN_ADDRESS_GRANULARITY);
		assert(!((uintptr_t)mapped_address & ~(uintptr_t)SPAN_MASK));
		*align_offset = (size_t)padding / 2;
	}

#if ENABLE_STATISTICS
	atomic_add32(&_mapped_pages, (int32_t)(size >> _memory_page_size_shift));
	atomic_add32(&_mapped_total, (int32_t)(size >> _memory_page_size_shift));
#endif
 
 	return aligned_address;
}

static void
_memory_unmap(void* address, size_t page_count, size_t align_offset) {
	size_t size = page_count * _memory_page_size;
	void* mapped_address = pointer_offset(address, -(offset_t)(align_offset * 2));
	if (align_offset)
		size += SPAN_ADDRESS_GRANULARITY;
	_memory_config.memory_unmap(mapped_address, size);
}

//! Insert the given list of memory page spans in the global cache for small/medium blocks
static void
_memory_global_cache_insert(span_t* first_span, size_t list_size, size_t page_count) {
	assert((list_size == 1) || (first_span->next_span != 0));
#if MAX_SPAN_CACHE_DIVISOR > 0
	while (1) {
		size_t span_class_idx = _span_class_from_page_count(page_count);
		void* global_span_ptr = atomic_load_ptr(&_memory_span_cache[span_class_idx]);
		if (global_span_ptr != SPAN_LIST_LOCK_TOKEN) {
			uintptr_t global_list_size = (uintptr_t)global_span_ptr & ~SPAN_MASK;
			span_t* global_span = (span_t*)((void*)((uintptr_t)global_span_ptr & SPAN_MASK));

#ifdef GLOBAL_SPAN_CACHE_MULTIPLIER
			size_t cache_limit = GLOBAL_SPAN_CACHE_MULTIPLIER * (_memory_max_allocation[span_class_idx] / MAX_SPAN_CACHE_DIVISOR);
			if ((global_list_size >= cache_limit) && (global_list_size > MIN_SPAN_CACHE_SIZE))
				break;
#endif
			//We only have 16 bits for size of list, avoid overflow
			if ((global_list_size + list_size) > 0xFFFF)
				break;

			//Use prev_span as skip pointer over this sublist range of spans
			first_span->data.list.size = (uint32_t)list_size;
			first_span->prev_span = global_span;

			//Insert sublist into global cache
			global_list_size += list_size;
			void* first_span_ptr = (void*)((uintptr_t)first_span | global_list_size);
			if (atomic_cas_ptr(&_memory_span_cache[span_class_idx], first_span_ptr, global_span_ptr))
				return;
		}
		else {
			//Atomic operation failed, yield timeslice and retry
			thread_yield();
			atomic_thread_fence_acquire();
		}
	}
#endif
	//Global cache full, release pages
	for (size_t ispan = 0; ispan < list_size; ++ispan) {
		assert(first_span);
		span_t* next_span = first_span->next_span;
		_memory_unmap(first_span, page_count, first_span->data.list.align_offset);
		first_span = next_span;
	}
}

//! Extract a number of memory page spans from the global cache for small/medium blocks
static span_t*
_memory_global_cache_extract(size_t page_count) {
	span_t* span = 0;
	size_t span_class_idx = _span_class_from_page_count(page_count);
	atomicptr_t* cache = &_memory_span_cache[span_class_idx];
	atomic_thread_fence_acquire();
	void* global_span_ptr = atomic_load_ptr(cache);
	while (global_span_ptr) {
		if ((global_span_ptr != SPAN_LIST_LOCK_TOKEN) &&
		        atomic_cas_ptr(cache, SPAN_LIST_LOCK_TOKEN, global_span_ptr)) {
			//Grab a number of thread cache spans, using the skip span pointer
			//stored in prev_span to quickly skip ahead in the list to get the new head
			uintptr_t global_span_count = (uintptr_t)global_span_ptr & ~SPAN_MASK;
			span = (span_t*)((void*)((uintptr_t)global_span_ptr & SPAN_MASK));
			assert((span->data.list.size == 1) || (span->next_span != 0));

			span_t* new_global_span = span->prev_span;
			global_span_count -= span->data.list.size;

			//Set new head of global cache list
			void* new_cache_head = global_span_count ?
			                       ((void*)((uintptr_t)new_global_span | global_span_count)) :
			                       0;
			atomic_store_ptr(cache, new_cache_head);
			atomic_thread_fence_release();
			break;
		}

		//List busy, yield timeslice and retry
		thread_yield();
		atomic_thread_fence_acquire();
		global_span_ptr = atomic_load_ptr(cache);
	}

	return span;
}

/*! Insert the given list of memory page spans in the global cache for large blocks,
    similar to _memory_global_cache_insert */
static void
_memory_global_cache_large_insert(span_t* span_list, size_t list_size, size_t span_count) {
	assert((list_size == 1) || (span_list->next_span != 0));
	assert(span_list->size_class == (SIZE_CLASS_COUNT + (span_count - 1)));
#if MAX_SPAN_CACHE_DIVISOR > 0
	atomicptr_t* cache = &_memory_large_cache[span_count - 1];
	while (1) {
		void* global_span_ptr = atomic_load_ptr(cache);
		if (global_span_ptr != SPAN_LIST_LOCK_TOKEN) {
			uintptr_t global_list_size = (uintptr_t)global_span_ptr & ~SPAN_MASK;
			span_t* global_span = (span_t*)((void*)((uintptr_t)global_span_ptr & SPAN_MASK));

#ifdef GLOBAL_SPAN_CACHE_MULTIPLIER
			size_t cache_limit = GLOBAL_SPAN_CACHE_MULTIPLIER * (_memory_max_allocation_large[span_count-1] / MAX_SPAN_CACHE_DIVISOR);
			if ((global_list_size >= cache_limit) && (global_list_size > MIN_SPAN_CACHE_SIZE))
				break;
#endif
			if ((global_list_size + list_size) > 0xFFFF)
				break;

			span_list->data.list.size = (uint32_t)list_size;
			span_list->prev_span = global_span;

			global_list_size += list_size;
			void* new_global_span_ptr = (void*)((uintptr_t)span_list | global_list_size);
			if (atomic_cas_ptr(cache, new_global_span_ptr, global_span_ptr))
				return;
		}
		else {
			thread_yield();
			atomic_thread_fence_acquire();
		}
	}
#endif
	//Global cache full, release spans
	for (size_t ispan = 0; ispan < list_size; ++ispan) {
		assert(span_list);
		span_t* next_span = span_list->next_span;
		_memory_unmap(span_list, span_count * SPAN_MAX_PAGE_COUNT, span_list->data.list.align_offset);
		span_list = next_span;
	}
}

/*! Extract a number of memory page spans from the global cache for large blocks,
    similar to _memory_global_cache_extract */
static span_t*
_memory_global_cache_large_extract(size_t span_count) {
	span_t* span = 0;
	atomicptr_t* cache = &_memory_large_cache[span_count - 1];
	atomic_thread_fence_acquire();
	void* global_span_ptr = atomic_load_ptr(cache);
	while (global_span_ptr) {
		if ((global_span_ptr != SPAN_LIST_LOCK_TOKEN) &&
			atomic_cas_ptr(cache, SPAN_LIST_LOCK_TOKEN, global_span_ptr)) {
			uintptr_t global_list_size = (uintptr_t)global_span_ptr & ~SPAN_MASK;
			span = (span_t*)((void*)((uintptr_t)global_span_ptr & SPAN_MASK));
			assert((span->data.list.size == 1) || (span->next_span != 0));
			assert(span->size_class == (SIZE_CLASS_COUNT + (span_count - 1)));

			span_t* new_global_span = span->prev_span;
			global_list_size -= span->data.list.size;

			void* new_global_span_ptr = global_list_size ?
			                            ((void*)((uintptr_t)new_global_span | global_list_size)) :
			                            0;
			atomic_store_ptr(cache, new_global_span_ptr);
			atomic_thread_fence_release();
			break;
		}

		thread_yield();
		atomic_thread_fence_acquire();
		global_span_ptr = atomic_load_ptr(cache);
	}
	return span;
}

//! Allocate a small/medium sized memory block from the given heap
static void*
_memory_allocate_from_heap(heap_t* heap, size_t size) {
#if ENABLE_STATISTICS
	//For statistics we need to store the requested size in the memory block
	size += sizeof(size_t);
#endif

	//Calculate the size class index and do a dependent lookup of the final class index (in case of merged classes)
	const size_t class_idx = _memory_size_class[(size <= SMALL_SIZE_LIMIT) ?
		((size + (SMALL_GRANULARITY - 1)) >> SMALL_GRANULARITY_SHIFT) - 1 :
		SMALL_CLASS_COUNT + ((size - SMALL_SIZE_LIMIT + (MEDIUM_GRANULARITY - 1)) >> MEDIUM_GRANULARITY_SHIFT) - 1].class_idx;

	span_block_t* active_block = heap->active_block + class_idx;
	size_class_t* size_class = _memory_size_class + class_idx;
	const count_t class_size = size_class->size;

#if ENABLE_STATISTICS
	heap->allocated += class_size;
	heap->requested += size;
#endif

	//Step 1: Try to get a block from the currently active span. The span block bookkeeping
	//        data for the active span is stored in the heap for faster access
use_active:
	if (active_block->free_count) {
		//Happy path, we have a span with at least one free block
		span_t* span = heap->active_span[class_idx];
		count_t offset = class_size * active_block->free_list;
		uint32_t* block = pointer_offset(span, SPAN_HEADER_SIZE + offset);
		assert(span);

		--active_block->free_count;
		if (!active_block->free_count) {
			//Span is now completely allocated, set the bookkeeping data in the
			//span itself and reset the active span pointer in the heap
			span->data.block.free_count = 0;
			span->data.block.first_autolink = (uint16_t)size_class->block_count;
			heap->active_span[class_idx] = 0;
		}
		else {
			//Get the next free block, either from linked list or from auto link
			if (active_block->free_list < active_block->first_autolink) {
				active_block->free_list = (uint16_t)(*block);
			}
			else {
				++active_block->free_list;
				++active_block->first_autolink;
			}
			assert(active_block->free_list < size_class->block_count);
		}

#if ENABLE_STATISTICS
		//Store the requested size for statistics
		*(size_t*)pointer_offset(block, class_size - sizeof(size_t)) = size;
#endif

		return block;
	}

	//Step 2: No active span, try executing deferred deallocations and try again if there
	//        was at least one of the requested size class
	if (_memory_deallocate_deferred(heap, class_idx)) {
		if (active_block->free_count)
			goto use_active;
	}

	//Step 3: Check if there is a semi-used span of the requested size class available
	if (heap->size_cache[class_idx]) {
		//Promote a pending semi-used span to be active, storing bookkeeping data in
		//the heap structure for faster access
		span_t* span = heap->size_cache[class_idx];
		*active_block = span->data.block;
		assert(active_block->free_count > 0);
		span_t* next_span = span->next_span;
		heap->size_cache[class_idx] = next_span;
		heap->active_span[class_idx] = span;
		goto use_active;
	}

	//Step 4: No semi-used span available, try grab a span from the thread cache
	size_t span_class_idx = _span_class_from_page_count(size_class->page_count);
	span_t* span = heap->span_cache[span_class_idx];
	if (!span) {
		//Step 5: No span available in the thread cache, try grab a list of spans from the global cache
		span = _memory_global_cache_extract(size_class->page_count);
#if ENABLE_STATISTICS
		if (span)
			heap->global_to_thread += (size_t)span->data.list.size * size_class->page_count * _memory_page_size;
#endif
	}
	if (span) {
		if (span->data.list.size > 1) {
			//We got a list of spans, we will use first as active and store remainder in thread cache
			span_t* next_span = span->next_span;
			assert(next_span);
			next_span->data.list.size = span->data.list.size - 1;
			heap->span_cache[span_class_idx] = next_span;
		}
		else {
			heap->span_cache[span_class_idx] = 0;
		}
	}
	else {
		//Step 6: All caches empty, map in new memory pages
		size_t align_offset = 0;
		span = _memory_map(size_class->page_count, &align_offset);
		span->data.block.align_offset = (uint16_t)align_offset;
	}

	//Mark span as owned by this heap and set base data
	atomic_store32(&span->heap_id, heap->id);
	atomic_thread_fence_release();

	span->size_class = (count_t)class_idx;

	//If we only have one block we will grab it, otherwise
	//set span as new span to use for next allocation
	if (size_class->block_count > 1) {
		//Reset block order to sequential auto linked order
		active_block->free_count = (uint16_t)(size_class->block_count - 1);
		active_block->free_list = 1;
		active_block->first_autolink = 1;
		heap->active_span[class_idx] = span;
	}
	else {
		span->data.block.free_count = 0;
		span->data.block.first_autolink = (uint16_t)size_class->block_count;
	}

	//Track counters
	_memory_counter_increase(&heap->span_counter[span_class_idx], &_memory_max_allocation[span_class_idx]);

#if ENABLE_STATISTICS
	//Store the requested size for statistics
	*(size_t*)pointer_offset(span, SPAN_HEADER_SIZE + class_size - sizeof(size_t)) = size;
#endif

	//Return first block if memory page span
	return pointer_offset(span, SPAN_HEADER_SIZE);
}

//! Allocate a large sized memory block from the given heap
static void*
_memory_allocate_large_from_heap(heap_t* heap, size_t size) {
	//Calculate number of needed max sized spans (including header)
	size += SPAN_HEADER_SIZE;
	size_t num_spans = size / SPAN_MAX_SIZE;
	if (size % SPAN_MAX_SIZE)
		++num_spans;
	size_t idx = num_spans - 1;

	if (!idx) {
		//Shared with medium/small spans
		size_t span_class_idx = _span_class_from_page_count(SPAN_MAX_PAGE_COUNT);
		//Step 1: Check span cache
		span_t* span = heap->span_cache[span_class_idx];
		if (!span) {
			_memory_deallocate_deferred(heap, 0);
			span = heap->span_cache[span_class_idx];
		}
		if (!span) {
			//Step 2: No span available in the thread cache, try grab a list of spans from the global cache
			span = _memory_global_cache_extract(SPAN_MAX_PAGE_COUNT);
#if ENABLE_STATISTICS
			if (span)
				heap->global_to_thread += (size_t)span->data.list.size * SPAN_MAX_PAGE_COUNT * _memory_page_size;
#endif
		}
		if (span) {
			if (span->data.list.size > 1) {
				//We got a list of spans, we will use first as active and store remainder in thread cache
				span_t* next_span = span->next_span;
				assert(next_span);
				next_span->data.list.size = span->data.list.size - 1;
				heap->span_cache[span_class_idx] = next_span;
			}
			else {
				heap->span_cache[span_class_idx] = 0;
			}
		}
		else {
			//Step 3: All caches empty, map in new memory pages
			size_t align_offset = 0;
			span = _memory_map(SPAN_MAX_PAGE_COUNT, &align_offset);
			span->data.block.align_offset = (uint16_t)align_offset;
		}

		//Mark span as owned by this heap and set base data
		atomic_store32(&span->heap_id, heap->id);
		atomic_thread_fence_release();

		span->size_class = SIZE_CLASS_COUNT;

		//Track counters
		_memory_counter_increase(&heap->span_counter[span_class_idx], &_memory_max_allocation[span_class_idx]);

		return pointer_offset(span, SPAN_HEADER_SIZE);
	}

use_cache:
	//Step 1: Check if cache for this large size class (or the following, unless first class) has a span
	while (!heap->large_cache[idx] && (idx < LARGE_CLASS_COUNT) && (idx < num_spans + 1))
		++idx;
	span_t* span = heap->large_cache[idx];
	if (span) {
		//Happy path, use from cache
		if (span->data.list.size > 1) {
			span_t* new_head = span->next_span;
			assert(new_head);
			new_head->data.list.size = span->data.list.size - 1;
			heap->large_cache[idx] = new_head;
		}
		else {
			heap->large_cache[idx] = 0;
		}

		span->size_class = SIZE_CLASS_COUNT + (count_t)idx;

		//Increase counter
		_memory_counter_increase(&heap->large_counter[idx], &_memory_max_allocation_large[idx]);

		return pointer_offset(span, SPAN_HEADER_SIZE);
	}

	//Restore index, we're back to smallest fitting span count
	idx = num_spans - 1;

	//Step 2: Process deferred deallocation
	if (_memory_deallocate_deferred(heap, SIZE_CLASS_COUNT + idx))
		goto use_cache;
	assert(!heap->large_cache[idx]);

	//Step 3: Extract a list of spans from global cache
	span = _memory_global_cache_large_extract(num_spans);
	if (span) {
#if ENABLE_STATISTICS
		heap->global_to_thread += (size_t)span->data.list.size * num_spans * SPAN_MAX_SIZE;
#endif
		//We got a list from global cache, store remainder in thread cache
		if (span->data.list.size > 1) {
			span_t* new_head = span->next_span;
			assert(new_head);
			new_head->prev_span = 0;
			new_head->data.list.size = span->data.list.size - 1;
			heap->large_cache[idx] = new_head;
		}
	}
	else {
		//Step 4: Map in more memory pages
		size_t align_offset = 0;
		span = _memory_map(num_spans * SPAN_MAX_PAGE_COUNT, &align_offset);
		span->data.block.align_offset = (uint16_t)align_offset;
	}
	//Mark span as owned by this heap
	atomic_store32(&span->heap_id, heap->id);
	atomic_thread_fence_release();

	span->size_class = SIZE_CLASS_COUNT + (count_t)idx;

	//Increase counter
	_memory_counter_increase(&heap->large_counter[idx], &_memory_max_allocation_large[idx]);

	return pointer_offset(span, SPAN_HEADER_SIZE);
}

//! Allocate a new heap
static heap_t*
_memory_allocate_heap(void) {
	void* raw_heap;
	void* next_raw_heap;
	uintptr_t orphan_counter;
	heap_t* heap;
	heap_t* next_heap;
	//Try getting an orphaned heap
	atomic_thread_fence_acquire();
	do {
<<<<<<< HEAD
		void* orphan_list = atomic_load_ptr(&_memory_orphan_heaps);
		raw_heap = (uintptr_t)orphan_list;
		heap = (void*)(raw_heap & ~(uintptr_t)0xFFFF);
=======
		raw_heap = atomic_load_ptr(&_memory_orphan_heaps);
		heap = (void*)((uintptr_t)raw_heap & ~(uintptr_t)0xFFFF);
>>>>>>> 2266b361
		if (!heap)
			break;
		next_heap = heap->next_orphan;
		orphan_counter = (uintptr_t)atomic_incr32(&_memory_orphan_counter);
<<<<<<< HEAD
		next_raw_heap = (uintptr_t)next_heap | (orphan_counter & 0xFFFF);
=======
		next_raw_heap = (void*)((uintptr_t)next_heap | (orphan_counter & 0xFFFF));
>>>>>>> 2266b361
	}
	while (!atomic_cas_ptr(&_memory_orphan_heaps, next_raw_heap, raw_heap));

	if (heap) {
		heap->next_orphan = 0;
		return heap;
	}

	//Map in pages for a new heap
	size_t align_offset = 0;
	heap = _memory_map(1 + (sizeof(heap_t) >> _memory_page_size_shift), &align_offset);
	memset(heap, 0, sizeof(heap_t));
	heap->align_offset = align_offset;

	//Get a new heap ID
	do {
		heap->id = atomic_incr32(&_memory_heap_id);
		if (_memory_heap_lookup(heap->id))
			heap->id = 0;
	}
	while (!heap->id);

	//Link in heap in heap ID map
	size_t list_idx = heap->id % HEAP_ARRAY_SIZE;
	do {
		next_heap = atomic_load_ptr(&_memory_heaps[list_idx]);
		heap->next_heap = next_heap;
	}
	while (!atomic_cas_ptr(&_memory_heaps[list_idx], heap, next_heap));

	return heap;
}

//! Add a span to a double linked list
static void
_memory_list_add(span_t** head, span_t* span) {
	if (*head) {
		(*head)->prev_span = span;
		span->next_span = *head;
	}
	else {
		span->next_span = 0;
	}
	*head = span;
}

//! Remove a span from a double linked list
static void
_memory_list_remove(span_t** head, span_t* span) {
	if (*head == span) {
		*head = span->next_span;
	}
	else {
		if (span->next_span)
			span->next_span->prev_span = span->prev_span;
		span->prev_span->next_span = span->next_span;
	}
}

//! Insert span into thread cache, releasing to global cache if overflow
static void
_memory_heap_cache_insert(heap_t* heap, span_t* span, size_t page_count) {
#if MAX_SPAN_CACHE_DIVISOR == 0
	(void)sizeof(heap);
	_memory_global_cache_insert(span, 1, page_count);
#else
	size_t span_class_idx = _span_class_from_page_count(page_count);
	span_t** cache = &heap->span_cache[span_class_idx];
	span->next_span = *cache;
	if (*cache)
		span->data.list.size = (*cache)->data.list.size + 1;
	else
		span->data.list.size = 1;
	*cache = span;
#if MAX_SPAN_CACHE_DIVISOR > 1
	//Check if cache exceeds limit
	if ((span->data.list.size >= (MIN_SPAN_CACHE_RELEASE + MIN_SPAN_CACHE_SIZE)) &&
			(span->data.list.size > heap->span_counter[span_class_idx].cache_limit)) {
		//Release to global cache
		count_t list_size = 1;
		span_t* next = span->next_span;
		span_t* last = span;
		while (list_size < MIN_SPAN_CACHE_RELEASE) {
			last = next;
			next = next->next_span;
			++list_size;
		}
		next->data.list.size = span->data.list.size - list_size;
		last->next_span = 0; //Terminate list
		*cache = next;
		_memory_global_cache_insert(span, list_size, page_count);
#if ENABLE_STATISTICS
		heap->thread_to_global += list_size * page_count * _memory_page_size;
#endif
	}
#endif
#endif
}

//! Deallocate the given small/medium memory block from the given heap
static void
_memory_deallocate_to_heap(heap_t* heap, span_t* span, void* p) {
	//Check if span is the currently active span in order to operate
	//on the correct bookkeeping data
	const count_t class_idx = span->size_class;
	size_class_t* size_class = _memory_size_class + class_idx;
	int is_active = (heap->active_span[class_idx] == span);
	span_block_t* block_data = is_active ?
		heap->active_block + class_idx :
		&span->data.block;

#if ENABLE_STATISTICS
	heap->allocated -= size_class->size;
	heap->requested -= *(size_t*)pointer_offset(p, size_class->size - sizeof(size_t));
#endif

	//Check if the span will become completely free
	if (block_data->free_count == ((count_t)size_class->block_count - 1)) {
		//Track counters
		size_t span_class_idx = _span_class_from_page_count(size_class->page_count);
		assert(heap->span_counter[span_class_idx].current_allocations > 0);
		--heap->span_counter[span_class_idx].current_allocations;

		//If it was active, reset counter. Otherwise, if not active, remove from
		//partial free list if we had a previous free block (guard for classes with only 1 block)
		if (is_active)
			block_data->free_count = 0;
		else if (block_data->free_count > 0)
			_memory_list_remove(&heap->size_cache[class_idx], span);

		//Add to span cache
		_memory_heap_cache_insert(heap, span, size_class->page_count);
		return;
	}

	//Check if first free block for this span (previously fully allocated)
	if (block_data->free_count == 0) {
		//add to free list and disable autolink
		_memory_list_add(&heap->size_cache[class_idx], span);
		block_data->first_autolink = (uint16_t)size_class->block_count;
	}
	++block_data->free_count;
	//Span is not yet completely free, so add block to the linked list of free blocks
	void* blocks_start = pointer_offset(span, SPAN_HEADER_SIZE);
	count_t block_offset = (count_t)pointer_diff(p, blocks_start);
	count_t block_idx = block_offset / (count_t)size_class->size;
	uint32_t* block = pointer_offset(blocks_start, block_idx * size_class->size);
	*block = block_data->free_list;
	block_data->free_list = (uint16_t)block_idx;
}

//! Deallocate the given large memory block from the given heap
static void
_memory_deallocate_large_to_heap(heap_t* heap, span_t* span) {
	//Check if aliased with 64KiB small/medium spans
	if (span->size_class == SIZE_CLASS_COUNT) {
		//Track counters
		size_t span_class_idx = _span_class_from_page_count(SPAN_MAX_PAGE_COUNT);
		--heap->span_counter[span_class_idx].current_allocations;
		//Add to span cache
		_memory_heap_cache_insert(heap, span, SPAN_MAX_PAGE_COUNT);
		return;
	}

	//Decrease counter
	size_t idx = span->size_class - SIZE_CLASS_COUNT;
	span_counter_t* counter = heap->large_counter + idx;
	assert(counter->current_allocations > 0);
	--counter->current_allocations;

#if MAX_SPAN_CACHE_DIVISOR == 0
	_memory_global_cache_large_insert(span, 1, idx + 1);
#else
	//Insert into cache list
	span_t** cache = heap->large_cache + idx;
	span->next_span = *cache;
	if (*cache)
		span->data.list.size = (*cache)->data.list.size + 1;
	else
		span->data.list.size = 1;
	*cache = span;
#if MAX_SPAN_CACHE_DIVISOR > 1
	//Check if cache exceeds limit
	if ((span->data.list.size >= (MIN_SPAN_CACHE_RELEASE + MIN_SPAN_CACHE_SIZE)) &&
			(span->data.list.size > counter->cache_limit)) {
		//Release to global cache
		count_t list_size = 1;
		span_t* next = span->next_span;
		span_t* last = span;
		while (list_size < MIN_SPAN_CACHE_RELEASE) {
			last = next;
			next = next->next_span;
			++list_size;
		}
		assert(next->next_span);
		next->data.list.size = span->data.list.size - list_size;
		last->next_span = 0; //Terminate list
		*cache = next;
		_memory_global_cache_large_insert(span, list_size, idx + 1);
#if ENABLE_STATISTICS
		heap->thread_to_global += list_size * (idx + 1) * SPAN_MAX_SIZE;
#endif
	}
#endif
#endif
}

//! Process pending deferred cross-thread deallocations
static int
_memory_deallocate_deferred(heap_t* heap, size_t size_class) {
	//Grab the current list of deferred deallocations
	atomic_thread_fence_acquire();
	void* p = atomic_load_ptr(&heap->defer_deallocate);
	if (!p)
		return 0;
	if (!atomic_cas_ptr(&heap->defer_deallocate, 0, p))
		return 0;
	//Keep track if we deallocate in the given size class
	int got_class = 0;
	do {
		void* next = *(void**)p;
		//Get span and check which type of block
		span_t* span = (void*)((uintptr_t)p & SPAN_MASK);
		if (span->size_class < SIZE_CLASS_COUNT) {
			//Small/medium block
			got_class |= (span->size_class == size_class);
			_memory_deallocate_to_heap(heap, span, p);
		}
		else {
			//Large block
			got_class |= ((span->size_class >= size_class) && (span->size_class <= (size_class + 2)));
			_memory_deallocate_large_to_heap(heap, span);
		}
		//Loop until all pending operations in list are processed
		p = next;
	} while (p);
	return got_class;
}

//! Defer deallocation of the given block to the given heap
static void
_memory_deallocate_defer(int32_t heap_id, void* p) {
	//Get the heap and link in pointer in list of deferred operations
	heap_t* heap = _memory_heap_lookup(heap_id);
	if (!heap)
		return;
	void* last_ptr;
	do {
		last_ptr = atomic_load_ptr(&heap->defer_deallocate);
		*(void**)p = last_ptr; //Safe to use block, it's being deallocated
	} while (!atomic_cas_ptr(&heap->defer_deallocate, p, last_ptr));
}

//! Allocate a block of the given size
static void*
_memory_allocate(size_t size) {
	if (size <= MEDIUM_SIZE_LIMIT)
		return _memory_allocate_from_heap(get_thread_heap(), size);
	else if (size <= LARGE_SIZE_LIMIT)
		return _memory_allocate_large_from_heap(get_thread_heap(), size);

	//Oversized, allocate pages directly
	size += SPAN_HEADER_SIZE;
	size_t num_pages = size >> _memory_page_size_shift;
	if (size % _memory_page_size)
		++num_pages;
	size_t align_offset = 0;
	span_t* span = _memory_map(num_pages, &align_offset);
	atomic_store32(&span->heap_id, 0);
	//Store page count in next_span
	span->next_span = (span_t*)((uintptr_t)num_pages);
	span->data.list.align_offset = (uint16_t)align_offset;

	return pointer_offset(span, SPAN_HEADER_SIZE);
}

//! Deallocate the given block
static void
_memory_deallocate(void* p) {
	if (!p)
		return;

	//Grab the span (always at start of span, using 64KiB alignment)
	span_t* span = (void*)((uintptr_t)p & SPAN_MASK);
	int32_t heap_id = atomic_load32(&span->heap_id);
	heap_t* heap = get_thread_heap();
	//Check if block belongs to this heap or if deallocation should be deferred
	if (heap_id == heap->id) {
		if (span->size_class < SIZE_CLASS_COUNT)
			_memory_deallocate_to_heap(heap, span, p);
		else
			_memory_deallocate_large_to_heap(heap, span);
	}
	else if (heap_id > 0) {
		_memory_deallocate_defer(heap_id, p);
	}
	else {
		//Oversized allocation, page count is stored in next_span
		size_t num_pages = (size_t)span->next_span;
		_memory_unmap(span, num_pages, span->data.list.align_offset);
	}
}

//! Reallocate the given block to the given size
static void*
_memory_reallocate(void* p, size_t size, size_t oldsize, unsigned int flags) {
	if (p) {
		//Grab the span (always at start of span, using 64KiB alignment)
		span_t* span = (void*)((uintptr_t)p & SPAN_MASK);
		int32_t heap_id = atomic_load32(&span->heap_id);
		if (heap_id) {
			if (span->size_class < SIZE_CLASS_COUNT) {
				//Small/medium sized block
				size_class_t* size_class = _memory_size_class + span->size_class;
				if ((size_t)size_class->size >= size)
					return p; //Still fits in block, never mind trying to save memory
				if (!oldsize)
					oldsize = size_class->size;
			}
			else {
				//Large block
				size_t total_size = size + SPAN_HEADER_SIZE;
				size_t num_spans = total_size / SPAN_MAX_SIZE;
				if (total_size % SPAN_MAX_SIZE)
					++num_spans;
				size_t current_spans = (span->size_class - SIZE_CLASS_COUNT) + 1;
				if ((current_spans >= num_spans) && (num_spans >= (current_spans / 2)))
					return p; //Still fits and less than half of memory would be freed
				if (!oldsize)
					oldsize = (current_spans * (size_t)SPAN_MAX_SIZE) - SPAN_HEADER_SIZE;
			}
		}
		else {
			//Oversized block
			size_t total_size = size + SPAN_HEADER_SIZE;
			size_t num_pages = total_size >> _memory_page_size_shift;
			if (total_size % _memory_page_size)
				++num_pages;
			//Page count is stored in next_span
			size_t current_pages = (size_t)span->next_span;
			if ((current_pages >= num_pages) && (num_pages >= (current_pages / 2)))
				return p; //Still fits and less than half of memory would be freed
			if (!oldsize)
				oldsize = (current_pages * _memory_page_size) - SPAN_HEADER_SIZE;
		}
	}

	//Size is greater than block size, need to allocate a new block and deallocate the old
	//Avoid hysteresis by overallocating if increase is small (below 37%)
	size_t lower_bound = oldsize + (oldsize >> 2) + (oldsize >> 3);
	void* block = _memory_allocate(size > lower_bound ? size : lower_bound);
	if (p) {
		if (!(flags & RPMALLOC_NO_PRESERVE))
			memcpy(block, p, oldsize < size ? oldsize : size);
		_memory_deallocate(p);
	}

	return block;
}

//! Get the usable size of the given block
static size_t
_memory_usable_size(void* p) {
	//Grab the span (always at start of span, using 64KiB alignment)
	span_t* span = (void*)((uintptr_t)p & SPAN_MASK);
	int32_t heap_id = atomic_load32(&span->heap_id);
	if (heap_id) {
		if (span->size_class < SIZE_CLASS_COUNT) {
			//Small/medium block
			size_class_t* size_class = _memory_size_class + span->size_class;
			return size_class->size;
		}

		//Large block
		size_t current_spans = (span->size_class - SIZE_CLASS_COUNT) + 1;
		return (current_spans * (size_t)SPAN_MAX_SIZE) - SPAN_HEADER_SIZE;
	}

	//Oversized block, page count is stored in next_span
	size_t current_pages = (size_t)span->next_span;
	return (current_pages * _memory_page_size) - SPAN_HEADER_SIZE;
}

//! Adjust and optimize the size class properties for the given class
static void
_memory_adjust_size_class(size_t iclass) {
	//Calculate how many pages are needed for 255 blocks
	size_t block_size = _memory_size_class[iclass].size;
	size_t page_count = (block_size * 255) >> _memory_page_size_shift;
	page_count = (page_count == 0) ? 1 : ((page_count > _memory_max_page_count) ? _memory_max_page_count : page_count);
	//Merge page counts to span size class granularity
	page_count = ((page_count + (SPAN_CLASS_GRANULARITY - 1)) / SPAN_CLASS_GRANULARITY) * SPAN_CLASS_GRANULARITY;
	if (page_count > _memory_max_page_count)
		page_count = _memory_max_page_count;
	size_t block_count = ((page_count * _memory_page_size) - SPAN_HEADER_SIZE) / block_size;
	//Store the final configuration
	_memory_size_class[iclass].page_count = (uint16_t)page_count;
	_memory_size_class[iclass].block_count = (uint16_t)block_count;
	_memory_size_class[iclass].class_idx = (uint16_t)iclass;
	
	//Check if previous size classes can be merged
	size_t prevclass = iclass;
	while (prevclass > 0) {
		--prevclass;
		//A class can be merged if number of pages and number of blocks are equal
		if ((_memory_size_class[prevclass].page_count == _memory_size_class[iclass].page_count) &&
		        (_memory_size_class[prevclass].block_count == _memory_size_class[iclass].block_count)) {
			memcpy(_memory_size_class + prevclass, _memory_size_class + iclass, sizeof(_memory_size_class[iclass]));
		}
		else {
			break;
		}
	}
}

#if defined( _WIN32 ) || defined( __WIN32__ ) || defined( _WIN64 )
#  include <windows.h>
#else
#  include <sys/mman.h>
#  include <sched.h>
#  ifndef MAP_UNINITIALIZED
#    define MAP_UNINITIALIZED 0
#  endif
#endif
#include <errno.h>

//! Initialize the allocator and setup global data
int
rpmalloc_initialize(void) {
	return rpmalloc_initialize_config(0);
}

int
rpmalloc_initialize_config(const rpmalloc_config_t* config) {
	if (config)
		memcpy(&_memory_config, config, sizeof(rpmalloc_config_t));
	if (!_memory_config.memory_map)
		_memory_config.memory_map = _memory_map_os;
	if (!_memory_config.memory_unmap)
		_memory_config.memory_unmap = _memory_unmap_os;
	
	_memory_page_size = _memory_config.page_size;
	if (!_memory_page_size) {
#ifdef PLATFORM_WINDOWS
		SYSTEM_INFO system_info;
		memset(&system_info, 0, sizeof(system_info));
		GetSystemInfo(&system_info);
		if (system_info.dwAllocationGranularity < SPAN_ADDRESS_GRANULARITY)
			return -1;
		_memory_page_size = system_info.dwPageSize;
#else
		_memory_page_size = (size_t)sysconf(_SC_PAGESIZE);
#endif
	}
	if (_memory_page_size < 512)
		_memory_page_size = 512;
	if (_memory_page_size > 16384)
		_memory_page_size = 16384;

	_memory_page_size_shift = 0;
	size_t page_size_bit = _memory_page_size;
	while (page_size_bit != 1) {
		++_memory_page_size_shift;
		page_size_bit >>= 1;
	}

	_memory_page_size = (1 << _memory_page_size_shift);
	_memory_max_page_count = (SPAN_MAX_SIZE >> _memory_page_size_shift);

#if defined(__APPLE__) && ENABLE_PRELOAD
	if (pthread_key_create(&_memory_thread_heap, 0))
		return -1;
#endif

	atomic_store32(&_memory_heap_id, 0);
	atomic_store32(&_memory_orphan_counter, 0);

	//Setup all small and medium size classes
	size_t iclass;
	for (iclass = 0; iclass < SMALL_CLASS_COUNT; ++iclass) {
		size_t size = (iclass + 1) * SMALL_GRANULARITY;
		_memory_size_class[iclass].size = (uint16_t)size;
		_memory_adjust_size_class(iclass);
	}
	for (iclass = 0; iclass < MEDIUM_CLASS_COUNT; ++iclass) {
		size_t size = SMALL_SIZE_LIMIT + ((iclass + 1) * MEDIUM_GRANULARITY);
		if (size > MEDIUM_SIZE_LIMIT)
			size = MEDIUM_SIZE_LIMIT;
		_memory_size_class[SMALL_CLASS_COUNT + iclass].size = (uint16_t)size;
		_memory_adjust_size_class(SMALL_CLASS_COUNT + iclass);
	}

	//Initialize this thread
	rpmalloc_thread_initialize();
	return 0;
}

//! Finalize the allocator
void
rpmalloc_finalize(void) {
	atomic_thread_fence_acquire();

	//Free all thread caches
	for (size_t list_idx = 0; list_idx < HEAP_ARRAY_SIZE; ++list_idx) {
		heap_t* heap = atomic_load_ptr(&_memory_heaps[list_idx]);
		while (heap) {
			_memory_deallocate_deferred(heap, 0);

			for (size_t iclass = 0; iclass < SPAN_CLASS_COUNT; ++iclass) {
				const size_t page_count = (iclass + 1) * SPAN_CLASS_GRANULARITY;
				span_t* span = heap->span_cache[iclass];
				unsigned int span_count = span ? span->data.list.size : 0;
				for (unsigned int ispan = 0; ispan < span_count; ++ispan) {
					span_t* next_span = span->next_span;
					_memory_unmap(span, page_count, span->data.list.align_offset);
					span = next_span;
				}
			}

			//Free large spans
			for (size_t iclass = 0; iclass < LARGE_CLASS_COUNT; ++iclass) {
				const size_t span_count = iclass + 1;
				span_t* span = heap->large_cache[iclass];
				while (span) {
					span_t* next_span = span->next_span;
					_memory_unmap(span, span_count * SPAN_MAX_PAGE_COUNT, span->data.list.align_offset);
					span = next_span;
				}
			}

			heap_t* next_heap = heap->next_heap;
			_memory_unmap(heap, 1 + (sizeof(heap_t) >> _memory_page_size_shift), heap->align_offset);
			heap = next_heap;
		}

		atomic_store_ptr(&_memory_heaps[list_idx], 0);
	}
	atomic_store_ptr(&_memory_orphan_heaps, 0);

	//Free global caches
	for (size_t iclass = 0; iclass < SPAN_CLASS_COUNT; ++iclass) {
		void* span_ptr = atomic_load_ptr(&_memory_span_cache[iclass]);
		size_t cache_count = (uintptr_t)span_ptr & ~SPAN_MASK;
		span_t* span = (span_t*)((void*)((uintptr_t)span_ptr & SPAN_MASK));
		while (cache_count) {
			span_t* skip_span = span->prev_span;
			unsigned int span_count = span->data.list.size;
			for (unsigned int ispan = 0; ispan < span_count; ++ispan) {
				span_t* next_span = span->next_span;
				_memory_unmap(span, (iclass + 1) * SPAN_CLASS_GRANULARITY, span->data.list.align_offset);
				span = next_span;
			}
			span = skip_span;
			cache_count -= span_count;
		}
		atomic_store_ptr(&_memory_span_cache[iclass], 0);
	}

	for (size_t iclass = 0; iclass < LARGE_CLASS_COUNT; ++iclass) {
		void* span_ptr = atomic_load_ptr(&_memory_large_cache[iclass]);
		size_t cache_count = (uintptr_t)span_ptr & ~SPAN_MASK;
		span_t* span = (span_t*)((void*)((uintptr_t)span_ptr & SPAN_MASK));
		while (cache_count) {
			span_t* skip_span = span->prev_span;
			unsigned int span_count = span->data.list.size;
			for (unsigned int ispan = 0; ispan < span_count; ++ispan) {
				span_t* next_span = span->next_span;
				_memory_unmap(span, (iclass + 1) * SPAN_MAX_PAGE_COUNT, span->data.list.align_offset);
				span = next_span;
			}
			span = skip_span;
			cache_count -= span_count;
		}
		atomic_store_ptr(&_memory_large_cache[iclass], 0);
	}

	atomic_thread_fence_release();

#if defined(__APPLE__) && ENABLE_PRELOAD
	pthread_key_delete(_memory_thread_heap);
#endif
}

//! Initialize thread, assign heap
void
rpmalloc_thread_initialize(void) {
	if (!get_thread_heap()) {
		heap_t* heap =  _memory_allocate_heap();
#if ENABLE_STATISTICS
		heap->thread_to_global = 0;
		heap->global_to_thread = 0;
#endif
		set_thread_heap(heap);
		atomic_incr32(&_memory_active_heaps);
	}
}

//! Finalize thread, orphan heap
void
rpmalloc_thread_finalize(void) {
	heap_t* heap = get_thread_heap();
	if (!heap)
		return;

	atomic_add32(&_memory_active_heaps, -1);

	_memory_deallocate_deferred(heap, 0);

	//Release thread cache spans back to global cache
	for (size_t iclass = 0; iclass < SPAN_CLASS_COUNT; ++iclass) {
		const size_t page_count = (iclass + 1) * SPAN_CLASS_GRANULARITY;
		span_t* span = heap->span_cache[iclass];
		while (span) {
			if (span->data.list.size > MIN_SPAN_CACHE_RELEASE) {
				count_t list_size = 1;
				span_t* next = span->next_span;
				span_t* last = span;
				while (list_size < MIN_SPAN_CACHE_RELEASE) {
					last = next;
					next = next->next_span;
					++list_size;
				}
				last->next_span = 0; //Terminate list
				next->data.list.size = span->data.list.size - list_size;
				_memory_global_cache_insert(span, list_size, page_count);
				span = next;
			}
			else {
				_memory_global_cache_insert(span, span->data.list.size, page_count);
				span = 0;
			}
		}
		heap->span_cache[iclass] = 0;
	}

	for (size_t iclass = 0; iclass < LARGE_CLASS_COUNT; ++iclass) {
		const size_t span_count = iclass + 1;
		span_t* span = heap->large_cache[iclass];
		while (span) {
			if (span->data.list.size > MIN_SPAN_CACHE_RELEASE) {
				count_t list_size = 1;
				span_t* next = span->next_span;
				span_t* last = span;
				while (list_size < MIN_SPAN_CACHE_RELEASE) {
					last = next;
					next = next->next_span;
					++list_size;
				}
				last->next_span = 0; //Terminate list
				next->data.list.size = span->data.list.size - list_size;
				_memory_global_cache_large_insert(span, list_size, span_count);
				span = next;
			}
			else {
				_memory_global_cache_large_insert(span, span->data.list.size, span_count);
				span = 0;
			}
		}
		heap->large_cache[iclass] = 0;
	}

	//Reset allocation counters
	memset(heap->span_counter, 0, sizeof(heap->span_counter));
	memset(heap->large_counter, 0, sizeof(heap->large_counter));
#if ENABLE_STATISTICS
	heap->requested = 0;
	heap->allocated = 0;
	heap->thread_to_global = 0;
	heap->global_to_thread = 0;
#endif

	//Orphan the heap
	void* raw_heap;
	uintptr_t orphan_counter;
	heap_t* last_heap;
	do {
		last_heap = atomic_load_ptr(&_memory_orphan_heaps);
		heap->next_orphan = (void*)((uintptr_t)last_heap & ~(uintptr_t)0xFFFF);
		orphan_counter = (uintptr_t)atomic_incr32(&_memory_orphan_counter);
<<<<<<< HEAD
		raw_heap = (uintptr_t)heap | (orphan_counter & 0xFFFF);
	}
	while (!atomic_cas_ptr(&_memory_orphan_heaps, (void*)raw_heap, last_heap));

=======
		raw_heap = (void*)((uintptr_t)heap | (orphan_counter & 0xFFFF));
	}
	while (!atomic_cas_ptr(&_memory_orphan_heaps, raw_heap, last_heap));
	
>>>>>>> 2266b361
	set_thread_heap(0);
}

int
rpmalloc_is_thread_initialized(void) {
	return (get_thread_heap() != 0) ? 1 : 0;
}

//! Map new pages to virtual memory
static void*
_memory_map_os(size_t size) {
	void* ptr;

#if ENABLE_STATISTICS
	atomic_add32(&_mapped_pages, (int32_t)(size >> _memory_page_size_shift));
	atomic_add32(&_mapped_total, (int32_t)(size >> _memory_page_size_shift));
#endif

#ifdef PLATFORM_WINDOWS
	ptr = VirtualAlloc(0, size, MEM_RESERVE | MEM_COMMIT, PAGE_READWRITE);
#else
	size_t padding = SPAN_ADDRESS_GRANULARITY;

	ptr = mmap(0, size + padding, PROT_READ | PROT_WRITE, MAP_PRIVATE | MAP_ANONYMOUS | MAP_UNINITIALIZED, -1, 0);
	if (ptr == MAP_FAILED)
		return 0;

	padding -= (uintptr_t)ptr % SPAN_ADDRESS_GRANULARITY;
	ptr = pointer_offset(ptr, padding);
#endif

	return ptr;
}

//! Unmap pages from virtual memory
static void
_memory_unmap_os(void* ptr, size_t size) {
#if ENABLE_STATISTICS
	atomic_add32(&_mapped_pages, -(int32_t)(size >> _memory_page_size_shift));
	atomic_add32(&_unmapped_total, (int32_t)(size >> _memory_page_size_shift));
#endif

#ifdef PLATFORM_WINDOWS
	VirtualFree(ptr, 0, MEM_RELEASE);
	(void)sizeof(size);
#else
	munmap(ptr, size);
#endif
}

//! Yield the thread remaining timeslice
static void
thread_yield(void) {
#ifdef PLATFORM_WINDOWS
	YieldProcessor();
#else
	sched_yield();
#endif
}

// Extern interface

RPMALLOC_RESTRICT void*
rpmalloc(size_t size) {
#if ENABLE_VALIDATE_ARGS
	if (size >= MAX_ALLOC_SIZE) {
		errno = EINVAL;
		return 0;
	}
#endif
#if ENABLE_GUARDS
	size += 32;
#endif
	void* block = _memory_allocate(size);
#if ENABLE_GUARDS
	if (block) {
		size_t block_size = _memory_usable_size(block);
		uint32_t* deadzone = block;
		deadzone[0] = deadzone[1] = deadzone[2] = deadzone[3] = MAGIC_GUARD;
		deadzone = (uint32_t*)pointer_offset(block, block_size - 16);
		deadzone[0] = deadzone[1] = deadzone[2] = deadzone[3] = MAGIC_GUARD;
		block = pointer_offset(block, 16);
	}
#endif
	return block;
}

#if ENABLE_GUARDS
static void
_memory_validate_integrity(void* p) {
	if (!p)
		return;
	void* block_start;
	size_t block_size = _memory_usable_size(p);
	span_t* span = (void*)((uintptr_t)p & SPAN_MASK);
	int32_t heap_id = atomic_load32(&span->heap_id);
	if (heap_id) {
		if (span->size_class < SIZE_CLASS_COUNT) {
			void* span_blocks_start = pointer_offset(span, SPAN_HEADER_SIZE);
			size_class_t* size_class = _memory_size_class + span->size_class;
			count_t block_offset = (count_t)pointer_diff(p, span_blocks_start);
			count_t block_idx = block_offset / (count_t)size_class->size;
	 		block_start = pointer_offset(span_blocks_start, block_idx * size_class->size);
	 	}
	 	else {
			block_start = pointer_offset(span, SPAN_HEADER_SIZE);
	 	}
  	}
	else {
		block_start = pointer_offset(span, SPAN_HEADER_SIZE);
	}
	uint32_t* deadzone = block_start;
	//If these asserts fire, you have written to memory before the block start
	for (int i = 0; i < 4; ++i) {
		assert(deadzone[i] == MAGIC_GUARD);
	}
	deadzone = (uint32_t*)pointer_offset(block_start, block_size - 16);
	//If these asserts fire, you have written to memory after the block end
	for (int i = 0; i < 4; ++i) {
		assert(deadzone[i] == MAGIC_GUARD);
	}
}
#endif

void
rpfree(void* ptr) {
#if ENABLE_GUARDS
	_memory_validate_integrity(ptr);
#endif	
	_memory_deallocate(ptr);
}

RPMALLOC_RESTRICT void*
rpcalloc(size_t num, size_t size) {
	size_t total;
#if ENABLE_VALIDATE_ARGS
#ifdef PLATFORM_WINDOWS
	int err = SizeTMult(num, size, &total);
	if ((err != S_OK) || (total >= MAX_ALLOC_SIZE)) {
		errno = EINVAL;
		return 0;
	}
#else
	int err = __builtin_umull_overflow(num, size, &total);
	if (err || (total >= MAX_ALLOC_SIZE)) {
		errno = EINVAL;
		return 0;
	}
#endif
#else
	total = num * size;
#endif
#if ENABLE_GUARDS
	total += 32;
#endif
	void* block = _memory_allocate(total);
#if ENABLE_GUARDS
	if (block) {
		size_t block_size = _memory_usable_size(block);
		uint32_t* deadzone = block;
		deadzone[0] = deadzone[1] = deadzone[2] = deadzone[3] = MAGIC_GUARD;
		deadzone = (uint32_t*)pointer_offset(block, block_size - 16);
		deadzone[0] = deadzone[1] = deadzone[2] = deadzone[3] = MAGIC_GUARD;
		block = pointer_offset(block, 16);
		total -= 32;
	}
#endif
	memset(block, 0, total);
	return block;
}

void*
rprealloc(void* ptr, size_t size) {
#if ENABLE_VALIDATE_ARGS
	if (size >= MAX_ALLOC_SIZE) {
		errno = EINVAL;
		return ptr;
	}
#endif
#if ENABLE_GUARDS
	_memory_validate_integrity(ptr);
	size += 32;
#endif
	void* block = _memory_reallocate(ptr, size, 0, 0);
#if ENABLE_GUARDS
	if (block) {
		size_t block_size = _memory_usable_size(block);
		uint32_t* deadzone = block;
		deadzone[0] = deadzone[1] = deadzone[2] = deadzone[3] = MAGIC_GUARD;
		deadzone = (uint32_t*)pointer_offset(block, block_size - 16);
		deadzone[0] = deadzone[1] = deadzone[2] = deadzone[3] = MAGIC_GUARD;
		block = pointer_offset(block, 16);
	}
#endif
	return block;
}

void*
rpaligned_realloc(void* ptr, size_t alignment, size_t size, size_t oldsize,
                  unsigned int flags) {
#if ENABLE_VALIDATE_ARGS
	if ((size + alignment < size) || (alignment > PAGE_SIZE)) {
		errno = EINVAL;
		return 0;
	}
#endif
	void* block;
	if (alignment > 16) {
		block = rpaligned_alloc(alignment, size);
		if (!(flags & RPMALLOC_NO_PRESERVE))
			memcpy(block, ptr, oldsize < size ? oldsize : size);
		rpfree(ptr);
	}
	else {
#if ENABLE_GUARDS
		_memory_validate_integrity(ptr);
		size += 32;
#endif
		block = _memory_reallocate(ptr, size, oldsize, flags);
#if ENABLE_GUARDS
		if (block) {
			size_t block_size = _memory_usable_size(block);
			uint32_t* deadzone = block;
			deadzone[0] = deadzone[1] = deadzone[2] = deadzone[3] = MAGIC_GUARD;
			deadzone = (uint32_t*)pointer_offset(block, block_size - 16);
			deadzone[0] = deadzone[1] = deadzone[2] = deadzone[3] = MAGIC_GUARD;
			block = pointer_offset(block, 16);
		}
#endif
	}
	return block;
}

RPMALLOC_RESTRICT void*
rpaligned_alloc(size_t alignment, size_t size) {
	if (alignment <= 16)
		return rpmalloc(size);

#if ENABLE_VALIDATE_ARGS
	if ((size + alignment < size) || (alignment > PAGE_SIZE)) {
		errno = EINVAL;
		return 0;
	}
#endif

	void* ptr = rpmalloc(size + alignment);
	if ((uintptr_t)ptr & (alignment - 1))
		ptr = (void*)(((uintptr_t)ptr & ~((uintptr_t)alignment - 1)) + alignment);
	return ptr;
}

RPMALLOC_RESTRICT void*
rpmemalign(size_t alignment, size_t size) {
	return rpaligned_alloc(alignment, size);
}

int
rpposix_memalign(void **memptr, size_t alignment, size_t size) {
	if (memptr)
		*memptr = rpaligned_alloc(alignment, size);
	else
		return EINVAL;
	return *memptr ? 0 : ENOMEM;
}

size_t
rpmalloc_usable_size(void* ptr) {
	return ptr ? _memory_usable_size(ptr) : 0;
}

void
rpmalloc_thread_collect(void) {
	_memory_deallocate_deferred(get_thread_heap(), 0);
}

void
rpmalloc_thread_statistics(rpmalloc_thread_statistics_t* stats) {
	memset(stats, 0, sizeof(rpmalloc_thread_statistics_t));
	heap_t* heap = get_thread_heap();
#if ENABLE_STATISTICS
	stats->allocated = heap->allocated;
	stats->requested = heap->requested;
#endif
	void* p = atomic_load_ptr(&heap->defer_deallocate);
	while (p) {
		void* next = *(void**)p;
		span_t* span = (void*)((uintptr_t)p & SPAN_MASK);
		stats->deferred += _memory_size_class[span->size_class].size;
		p = next;
	}

	for (size_t isize = 0; isize < SIZE_CLASS_COUNT; ++isize) {
		if (heap->active_block[isize].free_count)
			stats->active += heap->active_block[isize].free_count * _memory_size_class[heap->active_span[isize]->size_class].size;

		span_t* cache = heap->size_cache[isize];
		while (cache) {
			stats->sizecache = cache->data.block.free_count * _memory_size_class[cache->size_class].size;
			cache = cache->next_span;
		}
	}

	for (size_t isize = 0; isize < SPAN_CLASS_COUNT; ++isize) {
		if (heap->span_cache[isize])
			stats->spancache = (size_t)heap->span_cache[isize]->data.list.size * (isize + 1) * SPAN_CLASS_GRANULARITY * _memory_page_size;
	}
}

void
rpmalloc_global_statistics(rpmalloc_global_statistics_t* stats) {
	memset(stats, 0, sizeof(rpmalloc_global_statistics_t));
#if ENABLE_STATISTICS
	stats->mapped = (size_t)atomic_load32(&_mapped_pages) * _memory_page_size;
	stats->mapped_total = (size_t)atomic_load32(&_mapped_total) * _memory_page_size;
	stats->unmapped_total = (size_t)atomic_load32(&_unmapped_total) * _memory_page_size;
#endif
	for (size_t iclass = 0; iclass < SPAN_CLASS_COUNT; ++iclass) {
		void* global_span_ptr = atomic_load_ptr(&_memory_span_cache[iclass]);
		while (global_span_ptr == SPAN_LIST_LOCK_TOKEN) {
			thread_yield();
			global_span_ptr = atomic_load_ptr(&_memory_span_cache[iclass]);
		}
		uintptr_t global_span_count = (uintptr_t)global_span_ptr & ~SPAN_MASK;
		size_t list_bytes = global_span_count * (iclass + 1) * SPAN_CLASS_GRANULARITY * _memory_page_size;
		stats->cached += list_bytes;
	}
	for (size_t iclass = 0; iclass < LARGE_CLASS_COUNT; ++iclass) {
		void* global_span_ptr = atomic_load_ptr(&_memory_large_cache[iclass]);
		while (global_span_ptr == SPAN_LIST_LOCK_TOKEN) {
			thread_yield();
			global_span_ptr = atomic_load_ptr(&_memory_large_cache[iclass]);
		}
		uintptr_t global_span_count = (uintptr_t)global_span_ptr & ~SPAN_MASK;
		size_t list_bytes = global_span_count * (iclass + 1) * SPAN_MAX_PAGE_COUNT * _memory_page_size;
		stats->cached_large += list_bytes;
	}
}<|MERGE_RESOLUTION|>--- conflicted
+++ resolved
@@ -265,12 +265,8 @@
 
 #if ENABLE_VALIDATE_ARGS
 //! Maximum allocation size to avoid integer overflow
-<<<<<<< HEAD
+#undef  MAX_ALLOC_SIZE
 #define MAX_ALLOC_SIZE            (((size_t)-1) - SPAN_ADDRESS_GRANULARITY)
-=======
-#undef  MAX_ALLOC_SIZE
-#define MAX_ALLOC_SIZE            (((size_t)-1) - _memory_page_size)
->>>>>>> 2266b361
 #endif
 
 // Data types
@@ -991,23 +987,13 @@
 	//Try getting an orphaned heap
 	atomic_thread_fence_acquire();
 	do {
-<<<<<<< HEAD
-		void* orphan_list = atomic_load_ptr(&_memory_orphan_heaps);
-		raw_heap = (uintptr_t)orphan_list;
-		heap = (void*)(raw_heap & ~(uintptr_t)0xFFFF);
-=======
 		raw_heap = atomic_load_ptr(&_memory_orphan_heaps);
 		heap = (void*)((uintptr_t)raw_heap & ~(uintptr_t)0xFFFF);
->>>>>>> 2266b361
 		if (!heap)
 			break;
 		next_heap = heap->next_orphan;
 		orphan_counter = (uintptr_t)atomic_incr32(&_memory_orphan_counter);
-<<<<<<< HEAD
-		next_raw_heap = (uintptr_t)next_heap | (orphan_counter & 0xFFFF);
-=======
 		next_raw_heap = (void*)((uintptr_t)next_heap | (orphan_counter & 0xFFFF));
->>>>>>> 2266b361
 	}
 	while (!atomic_cas_ptr(&_memory_orphan_heaps, next_raw_heap, raw_heap));
 
@@ -1687,17 +1673,10 @@
 		last_heap = atomic_load_ptr(&_memory_orphan_heaps);
 		heap->next_orphan = (void*)((uintptr_t)last_heap & ~(uintptr_t)0xFFFF);
 		orphan_counter = (uintptr_t)atomic_incr32(&_memory_orphan_counter);
-<<<<<<< HEAD
-		raw_heap = (uintptr_t)heap | (orphan_counter & 0xFFFF);
-	}
-	while (!atomic_cas_ptr(&_memory_orphan_heaps, (void*)raw_heap, last_heap));
-
-=======
 		raw_heap = (void*)((uintptr_t)heap | (orphan_counter & 0xFFFF));
 	}
 	while (!atomic_cas_ptr(&_memory_orphan_heaps, raw_heap, last_heap));
-	
->>>>>>> 2266b361
+
 	set_thread_heap(0);
 }
 
